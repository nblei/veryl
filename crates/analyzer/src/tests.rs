use crate::{Analyzer, AnalyzerError};
use veryl_metadata::Metadata;
use veryl_parser::Parser;

#[track_caller]
fn analyze(code: &str) -> Vec<AnalyzerError> {
    let metadata: Metadata =
        toml::from_str(&Metadata::create_default_toml("prj").unwrap()).unwrap();
    let parser = Parser::parse(&code, &"").unwrap();
    let analyzer = Analyzer::new(&metadata);

    let mut errors = vec![];
    errors.append(&mut analyzer.analyze_pass1(&"prj", &code, &"", &parser.veryl));
    errors.append(&mut analyzer.analyze_pass2(&"prj", &code, &"", &parser.veryl));
    errors.append(&mut analyzer.analyze_pass3(&"prj", &code, &"", &parser.veryl));
    dbg!(&errors);
    errors
}

#[test]
fn clock_check() {
    let code = r#"
    module ModuleA (
        clk: input clock
    ) {
        var a: logic;
        always_ff (clk) {
            a = 0;
        }
    }
    "#;

    let errors = analyze(code);
    assert!(errors.is_empty());

    let code = r#"
    module ModuleB (
        clk_a: input clock<2>,
        clk_b: input clock[2]
    ) {
        local POS: u32 = 0;
        var a: logic;
        var b: logic;
        always_ff (clk_a[POS]) {
            a = 0;
        }
        always_ff (clk_b[POS]) {
            b = 0;
        }
    }
    "#;

    let errors = analyze(code);
    assert!(errors.is_empty());

    let code = r#"
    module ModuleC (
        clk_a: input clock<2, 2>,
        clk_b: input clock[2, 2]
    ) {
        local POS: u32 = 0;
        var a: logic;
        var b: logic;
        always_ff (clk_a[POS][POS]) {
            a = 0;
        }
        always_ff (clk_b[POS][POS]) {
            b = 0;
        }
    }
    "#;

    let errors = analyze(code);
    assert!(errors.is_empty());

    let code = r#"
    module ModuleD (
        clk: input logic
    ) {
        var a: logic;
        always_ff (clk) {
            a = 0;
        }
    }
    "#;

    let errors = analyze(code);
    assert!(matches!(errors[0], AnalyzerError::InvalidClock { .. }));

    let code = r#"
    module ModuleE (
        clk_a: input clock<2>,
        clk_b: input clock[2]
    ) {
        local POS: u32 = 0;
        var a: logic;
        var b: logic;
        always_ff (clk_a) {
            a = 0;
        }
        always_ff (clk_b[POS]) {
            b = 0;
        }
    }
    "#;

    let errors = analyze(code);
    assert!(matches!(errors[0], AnalyzerError::InvalidClock { .. }));

    let code = r#"
    module ModuleF (
        clk_a: input clock<2>,
        clk_b: input clock[2]
    ) {
        local POS: u32 = 0;
        var a: logic;
        var b: logic;
        always_ff (clk_a[POS]) {
            a = 0;
        }
        always_ff (clk_b) {
            b = 0;
        }
    }
    "#;

    let errors = analyze(code);
    assert!(matches!(errors[0], AnalyzerError::InvalidClock { .. }));

    let code = r#"
    module ModuleG (
        clk_a: input clock<2, 2>,
        clk_b: input clock[2, 2]
    ) {
        local POS: u32 = 0;
        var a: logic;
        var b: logic;
        always_ff (clk_a[POS]) {
            a = 0;
        }
        always_ff (clk_b[POS][POS]) {
            b = 0;
        }
    }
    "#;

    let errors = analyze(code);
    assert!(matches!(errors[0], AnalyzerError::InvalidClock { .. }));

    let code = r#"
    module ModuleH (
        clk_a: input clock<2, 2>,
        clk_b: input clock[2, 2]
    ) {
        local POS: u32 = 0;
        var a: logic;
        var b: logic;
        always_ff (clk_a[POS][POS]) {
            a = 0;
        }
        always_ff (clk_b[POS]) {
            b = 0;
        }
    }
    "#;

    let errors = analyze(code);
    assert!(matches!(errors[0], AnalyzerError::InvalidClock { .. }));
}

#[test]
fn reset_check() {
    let code = r#"
    module ModuleA (
        clk: input clock,
        rst: input reset
    ) {
        var a: logic;
        always_ff (clk, rst) {
            if_reset {
                a = 0;
            }
        }
    }
    "#;

    let errors = analyze(code);
    assert!(errors.is_empty());

    let code = r#"
    module ModuleB (
        clk_a: input clock,
        rst_a: input reset<2>,
        clk_b: input clock,
        rst_b: input reset[2]
    ) {
        local POS: u32 = 0;
        var a: logic;
        var b: logic;
        always_ff (clk_a, rst_a[POS]) {
            if_reset {
                a = 0;
            }
        }
        always_ff (clk_b, rst_b[POS]) {
            if_reset {
                b = 0;
            }
        }
    }
    "#;

    let errors = analyze(code);
    assert!(errors.is_empty());

    let code = r#"
    module ModuleC (
        clk_a: input clock,
        rst_a: input reset<2, 2>,
        clk_b: input clock,
        rst_b: input reset[2, 2]
    ) {
        local POS: u32 = 0;
        var a: logic;
        var b: logic;
        always_ff (clk_a, rst_a[POS][POS]) {
            if_reset {
                a = 0;
            }
        }
        always_ff (clk_b, rst_b[POS][POS]) {
            if_reset {
                b = 0;
            }
        }
    }
    "#;

    let errors = analyze(code);
    assert!(errors.is_empty());

    let code = r#"
    module ModuleD (
        clk: input clock,
        rst: input logic
    ) {
        var a: logic;
        always_ff (clk, rst) {
            if_reset {
                a = 0;
            }
        }
    }
    "#;

    let errors = analyze(code);
    assert!(matches!(errors[0], AnalyzerError::InvalidReset { .. }));

    let code = r#"
    module ModuleE (
        clk_a: input clock,
        rst_a: input reset<2>,
        clk_b: input clock,
        rst_b: input reset[2]
    ) {
        local POS: u32 = 0;
        var a: logic;
        var b: logic;
        always_ff (clk_a, rst_a) {
            if_reset {
                a = 0;
            }
        }
        always_ff (clk_b, rst_b[POS]) {
            if_reset {
                b = 0;
            }
        }
    }
    "#;

    let errors = analyze(code);
    assert!(matches!(errors[0], AnalyzerError::InvalidReset { .. }));

    let code = r#"
    module ModuleF (
        clk_a: input clock,
        rst_a: input reset<2>,
        clk_b: input clock,
        rst_b: input reset[2]
    ) {
        local POS: u32 = 0;
        var a: logic;
        var b: logic;
        always_ff (clk_a, rst_a[POS]) {
            if_reset {
                a = 0;
            }
        }
        always_ff (clk_b, rst_b) {
            if_reset {
                b = 0;
            }
        }
    }
    "#;

    let errors = analyze(code);
    assert!(matches!(errors[0], AnalyzerError::InvalidReset { .. }));

    let code = r#"
    module ModuleG (
        clk_a: input clock,
        rst_a: input reset<2, 2>,
        clk_b: input clock,
        rst_b: input reset[2, 2]
    ) {
        local POS: u32 = 0;
        var a: logic;
        var b: logic;
        always_ff (clk_a, rst_a[POS]) {
            if_reset {
                a = 0;
            }
        }
        always_ff (clk_b, rst_b[POS][POS]) {
            if_reset {
                b = 0;
            }
        }
    }
    "#;

    let errors = analyze(code);
    assert!(matches!(errors[0], AnalyzerError::InvalidReset { .. }));

    let code = r#"
    module ModuleH (
        clk_a: input clock,
        rst_a: input reset<2, 2>,
        clk_b: input clock,
        rst_b: input reset[2, 2]
    ) {
        local POS: u32 = 0;
        var a: logic;
        var b: logic;
        always_ff (clk_a, rst_a[POS][POS]) {
            if_reset {
                a = 0;
            }
        }
        always_ff (clk_b, rst_b[POS]) {
            if_reset {
                b = 0;
            }
        }
    }
    "#;

    let errors = analyze(code);
    assert!(matches!(errors[0], AnalyzerError::InvalidReset { .. }));
}

#[test]
fn cyclic_type_dependency() {
    let code = r#"
    module ModuleA {
        struct StructA {
            memberA: StructA,
        }
    }
    "#;

    let errors = analyze(code);
    assert!(matches!(
        errors[0],
        AnalyzerError::CyclicTypeDependency { .. }
    ));

    let code = r#"
    module ModuleB {
        inst u: ModuleC;
    }
    module ModuleC {
        inst u: ModuleB;
    }
    "#;

    let errors = analyze(code);
    assert!(matches!(
        errors[0],
        AnalyzerError::CyclicTypeDependency { .. }
    ));

    let code = r#"
    package PackageA {
        import PackageA::*;
    }
    "#;

    let errors = analyze(code);
    assert!(matches!(
        errors[0],
        AnalyzerError::CyclicTypeDependency { .. }
    ));
}

#[test]
fn duplicated_identifier() {
    let code = r#"
    module ModuleA {
        local a: u32 = 1;
        local a: u32 = 1;
    }
    "#;

    let errors = analyze(code);
    assert!(matches!(
        errors[0],
        AnalyzerError::DuplicatedIdentifier { .. }
    ));
}

#[test]
fn multiple_assignment() {
    let code = r#"
    module ModuleA {
        var a: logic;

        assign a = 1;
        always_comb {
            a = 1;
        }
    }
    "#;

    let errors = analyze(code);
    assert!(matches!(
        errors[0],
        AnalyzerError::MultipleAssignment { .. }
    ));
}

#[test]
fn invalid_allow() {
    let code = r#"
    module ModuleA {
        #[allow(dummy_name)]
        var a: logic;
    }
    "#;

    let errors = analyze(code);
    assert!(matches!(errors[0], AnalyzerError::InvalidAllow { .. }));
}

#[test]
fn invalid_assignment() {
    let code = r#"
    module ModuleA (
        a: input logic,
    ) {
        assign a = 1;
    }
    "#;

    let errors = analyze(code);
    assert!(matches!(errors[0], AnalyzerError::InvalidAssignment { .. }));

    let code = r#"
    module ModuleB (
        a: modport InterfaceA::x,
    ) {
        assign a.a = 1;
    }

    interface InterfaceA {
        var a: logic;

        modport x {
            a: input,
        }
    }
    "#;

    let errors = analyze(code);
    assert!(matches!(errors[0], AnalyzerError::InvalidAssignment { .. }));
}

#[test]
fn invalid_direction() {
    let code = r#"
    module ModuleA (
        a: ref logic,
    ) {}
    "#;

    let errors = analyze(code);
    assert!(matches!(errors[0], AnalyzerError::InvalidDirection { .. }));

    let code = r#"
    module ModuleB (
        b: import logic,
    ) {}
    "#;

    let errors = analyze(code);
    assert!(matches!(errors[0], AnalyzerError::InvalidDirection { .. }));

    let code = r#"
    module ModuleC {
        function FuncC (
            c: import logic,
        ) {}
    }
    "#;

    let errors = analyze(code);
    assert!(matches!(errors[0], AnalyzerError::InvalidDirection { .. }));

    let code = r#"
    module ModuleD {
        function FuncD (
            D: modport logic,
        ) {}
    }
    "#;

    let errors = analyze(code);
    assert!(matches!(errors[0], AnalyzerError::InvalidDirection { .. }));

    let code = r#"
    interface InterfaceE {
        var e: logic;
        modport mp {
            e: ref,
        }
    }
    "#;

    let errors = analyze(code);
    assert!(matches!(errors[0], AnalyzerError::InvalidDirection { .. }));

    let code = r#"
    interface InterfaceF {
        var f: logic;
        modport mp {
            f: modport,
        }
    }
    "#;

    let errors = analyze(code);
    assert!(matches!(errors[0], AnalyzerError::InvalidDirection { .. }));
}

#[test]
fn invalid_import() {
    let code = r#"
    module ModuleA {
        var a: logic;
        import a::*;
    }
    "#;

    let errors = analyze(code);
    assert!(matches!(errors[0], AnalyzerError::InvalidImport { .. }));
}

#[test]
fn invalid_lsb() {
    let code = r#"
    module ModuleA {
        var a: logic;
        assign a = lsb;
    }
    "#;

    let errors = analyze(code);
    assert!(matches!(errors[0], AnalyzerError::InvalidLsb { .. }));
}

#[test]
fn invalid_msb() {
    let code = r#"
    module ModuleA {
        var a: logic;
        assign a = msb;
    }
    "#;

    let errors = analyze(code);
    assert!(matches!(errors[0], AnalyzerError::InvalidMsb { .. }));
}

#[test]
fn invalid_number_character() {
    let code = r#"
    module ModuleA {
        let a: logic = 1'b3;
    }
    "#;

    let errors = analyze(code);
    assert!(matches!(
        errors[0],
        AnalyzerError::InvalidNumberCharacter { .. }
    ));
}

#[test]
fn invalid_statement() {
    let code = r#"
    module ModuleA (
        clk: input logic,
        rst: input logic,
    ) {
        always_ff (clk, rst) {
            if_reset {
                if_reset {
                }
            }
        }
    }
    "#;

    let errors = analyze(code);
    assert!(matches!(errors[0], AnalyzerError::InvalidStatement { .. }));
}

#[test]
fn invalid_modport_item() {
    let code = r#"
    interface InterfaceA {
        var a: logic;
        function f -> logic {
            return 1;
        }

        modport mp {
            a: input ,
            f: import,
        }
    }
    "#;

    let errors = analyze(code);
    assert!(errors.is_empty());

    let code = r#"
    interface InterfaceB {
        var a: logic;
        function f -> logic {
            return 1;
        }

        modport mp {
            f: input,
        }
    }
    "#;

    let errors = analyze(code);
    assert!(matches!(
        errors[0],
        AnalyzerError::InvalidModportVariableItem { .. }
    ));

    let code = r#"
    interface InterfaceC {
        var a: logic;
        function f -> logic {
            return 1;
        }

        modport mp {
            a: import,
        }
    }
    "#;

    let errors = analyze(code);
    assert!(matches!(
        errors[0],
        AnalyzerError::InvalidModportFunctionItem { .. }
    ));
}

#[test]
fn mismatch_function_arity() {
    let code = r#"
    module ModuleA {
        function FuncA (
            a: input logic,
        ) -> logic {}

        let _a: logic = FuncA(1, 2);
    }
    "#;

    let errors = analyze(code);
    assert!(matches!(
        errors[0],
        AnalyzerError::MismatchFunctionArity { .. }
    ));

    let code = r#"
    interface InterfaceB {
        function FuncB (
            a: input logic,
        ) -> logic {}
    }

    module ModuleB {
        inst instB: InterfaceB();
        let _b: logic = instB.FuncB(1, 2);
    }
    "#;

    let errors = analyze(code);
    assert!(matches!(
        errors[0],
        AnalyzerError::MismatchFunctionArity { .. }
    ));

    let code = r#"
    interface InterfaceC {
        function FuncC (
            a: input logic,
        ) -> logic {}

        modport mp {
            FuncC: import,
        }
    }

    module ModuleC (
        ifc: modport InterfaceC::mp,
    ) {
        let _c: logic = ifc.FuncC(1, 2);
    }
    "#;

    let errors = analyze(code);
    assert!(matches!(
        errors[0],
        AnalyzerError::MismatchFunctionArity { .. }
    ));
}

#[test]
fn missing_default_generic_argument() {
    let code = r#"
    module ModuleA {
        function FuncA::<A> () -> logic<A> {}
        let _a: logic = FuncA::<1>();

        function FuncB::<A, B, C> () -> logic<A + B + C> {}
        let _b: logic = FuncB::<1, 2, 3>();

        function FuncC::<A = 1> () -> logic<A> {}
        let _c: logic = FuncC::<>();

        function FuncD::<A = 1, B = 2, C = 3> () -> logic<A + B + C> {}
        let _d: logic = FuncD::<>();

        function FuncE::<A, B = 2, C = 3> () -> logic<A + B + C> {}
        let _e: logic = FuncE::<1>();

        function FuncF::<A, B, C = 3> () -> logic<A + B + C> {}
        let _f: logic = FuncF::<1, 2>();
    }
    "#;

    let errors = analyze(code);
    assert!(errors.is_empty());

    let code = r#"
        module ModuleB {
            function FuncA::<A = 1, B, C = 3> () -> logic<A + B + C> {}
            let _a: logic = FuncA::<1, 2, 3> ();
        }
    "#;

    let errors = analyze(code);
    assert!(matches!(
        errors[0],
        AnalyzerError::MissingDefaultArgument { .. }
    ));

    let code = r#"
        module ModuleC {
            function FuncA::<A = 1, B = 2, C> () -> logic<A + B + C> {}
            let _a: logic = FuncA::<1, 2, 3>();
        }
    "#;

    let errors = analyze(code);
    assert!(matches!(
        errors[0],
        AnalyzerError::MissingDefaultArgument { .. }
    ));
}

#[test]
fn mismatch_generics_arity() {
    let code = r#"
    module ModuleA {
        function FuncA::<T> (
            a: input logic<T>,
        ) -> logic<T> {}

        let _a: logic = FuncA::<1, 2>(1);
    }
    "#;

    let errors = analyze(code);
    assert!(matches!(
        errors[0],
        AnalyzerError::MismatchGenericsArity { .. }
    ));

    let code = r#"
    module ModuleB {
        function FuncA::<T, U> (
            a: input logic<T>,
        ) -> logic<T> {}

        let _a: logic = FuncA::<1>(1);
    }
    "#;

    let errors = analyze(code);
    assert!(matches!(
        errors[0],
        AnalyzerError::MismatchGenericsArity { .. }
    ));

    let code = r#"
    package PackageC::<W> {
        struct StructC {
            c: logic<W>,
        }
    }
    module ModuleC {
        var c: PackageC::<2>::StructC;
        assign c.c = 1;
    }
    "#;

    let errors = analyze(code);
    assert!(errors.is_empty());

    let code = r#"
    package PackageD {
        function FuncD::<W> -> logic<W> {
            return 0;
        }
    }
    module SubD::<W> {
        let _d: logic<W> = PackageD::FuncD::<W>();
    }
    module TopD {
        inst u_subd_1: SubD::<1>();
        inst u_subd_2: SubD::<2>();
    }
    "#;

    let errors = analyze(code);
    assert!(errors.is_empty());
}

#[test]
fn mismatch_attribute_args() {
    let code = r#"
    module ModuleA {
        #[sv]
        local a: u32 = 1;
    }
    "#;

    let errors = analyze(code);
    assert!(matches!(
        errors[0],
        AnalyzerError::MismatchAttributeArgs { .. }
    ));
}

#[test]
fn mismatch_type() {
    let code = r#"
    module ModuleA {
        local a: u32 = 1;
        inst u: a;
    }
    "#;

    let errors = analyze(code);
    assert!(matches!(errors[0], AnalyzerError::MismatchType { .. }));

    let code = r#"
    module ModuleB_0 {}
    module ModuleB_1 {
        inst u: ModuleB_0;
        let _b: u = 1;
    }
    "#;

    let errors = analyze(code);
    assert!(matches!(errors[0], AnalyzerError::MismatchType { .. }));

    let code = r#"
    module ModuleC {
        function FuncC() -> logic {
            return 0;
        }
        let _c: FuncC = 1;
    }
    "#;

    let errors = analyze(code);
    assert!(matches!(errors[0], AnalyzerError::MismatchType { .. }));

    let code = r#"
    module ModuleD_0 {}
    module ModuleD_1 {
        let _d: ModuleD_0 = 0;
    }
    "#;

    let errors = analyze(code);
    assert!(matches!(errors[0], AnalyzerError::MismatchType { .. }));

    let code = r#"
    interface InterfaceE {}
    module ModuleE {
        let _e: InterfaceE = 0;
    }
    "#;

    let errors = analyze(code);
    assert!(matches!(errors[0], AnalyzerError::MismatchType { .. }));

    let code = r#"
    package PackageF {}
    module ModuleF {
        let _f: PackageF = 0;
    }
    "#;

    let errors = analyze(code);
    assert!(matches!(errors[0], AnalyzerError::MismatchType { .. }));

    let code = r#"
    module ModuleG {
        function FuncG::<T> -> T {
            var g: T;
            g = 0;
            return g;
        }

        let _g: logic = FuncG::<2>();
    }
    "#;

    let errors = analyze(code);
    assert!(matches!(errors[0], AnalyzerError::MismatchType { .. }));

    let code = r#"
    module ModuleH {
        function FuncH::<T> -> T {
            var h: T;
            h = 0;
            return h;
        }

        type my_logic = logic;
        let _h: logic = FuncH::<my_logic>();
    }
    "#;

    let errors = analyze(code);
    assert!(errors.is_empty());
}

#[test]
fn missing_if_reset() {
    let code = r#"
    module ModuleA (
        clk: input logic,
        rst: input logic,
    ) {
        always_ff(clk, rst) {
        }
    }
    "#;

    let errors = analyze(code);
    assert!(matches!(errors[0], AnalyzerError::MissingIfReset { .. }));
}

#[test]
fn missing_port() {
    let code = r#"
    module ModuleA {
        inst u: ModuleB;
    }

    module ModuleB (
        clk: input logic,
    ) {}
    "#;

    let errors = analyze(code);
    assert!(matches!(errors[0], AnalyzerError::MissingPort { .. }));
}

#[test]
fn missing_clock_signal() {
    let code = r#"
    module ModuleA (
        clk: input clock
    ){
        always_ff {}
        always_ff (clk) {}
        for i in 0..1 : g {
            always_ff {}
        }
    }
    "#;

    let errors = analyze(code);
    assert!(errors.is_empty());

    let code = r#"
    module ModuleB (
        clk: input logic
    ){
        always_ff {}
    }
    "#;

    let errors = analyze(code);
    assert!(matches!(
        errors[0],
        AnalyzerError::MissingClockSignal { .. }
    ));

    let code = r#"
    module ModuleC (
        clk_0: input clock,
        clk_1: input clock
    ){
        always_ff {}
    }
    "#;

    let errors = analyze(code);
    assert!(matches!(
        errors[0],
        AnalyzerError::MissingClockSignal { .. }
    ));

    let code = r#"
    module ModuleD (
        clk: input clock<2>
    ){
        always_ff {}
    }
    "#;

    let errors = analyze(code);
    assert!(matches!(
        errors[0],
        AnalyzerError::MissingClockSignal { .. }
    ));

    let code = r#"
    module ModuleE (){
        for i in 0..1 : g {
            let _clk: clock = 0;
            always_ff {}
        }
    }
    "#;

    let errors = analyze(code);
    assert!(matches!(
        errors[0],
        AnalyzerError::MissingClockSignal { .. }
    ));
}

#[test]
fn missing_reset_signal() {
    let code = r#"
    module ModuleA (
        clk: input clock,
        rst: input reset
    ) {
        always_ff {
            if_reset {}
        }
        always_ff (clk) {
            if_reset {}
        }
        always_ff (clk, rst) {
            if_reset {}
        }
        for i in 0..1 : g {
            always_ff {
                if_reset {}
            }
            always_ff (clk) {
                if_reset {}
            }
        }
    }
    "#;

    let errors = analyze(code);
    assert!(errors.is_empty());

    let code = r#"
    module ModuleB (
        clk: input clock,
        rst: input logic
    ) {
        always_ff {
            if_reset {}
        }
    }
    "#;

    let errors = analyze(code);
    assert!(matches!(
        errors[0],
        AnalyzerError::MissingResetSignal { .. }
    ));

    let code = r#"
    module ModuleC (
        clk: input clock,
        rst: input logic
    ) {
        always_ff (clk) {
            if_reset {}
        }
    }
    "#;

    let errors = analyze(code);
    assert!(matches!(
        errors[0],
        AnalyzerError::MissingResetSignal { .. }
    ));

    let code = r#"
    module ModuleD (
        clk:   input clock,
        rst_0: input reset,
        rst_1: input reset
    ) {
        always_ff {
            if_reset {}
        }
    }
    "#;

    let errors = analyze(code);
    assert!(matches!(
        errors[0],
        AnalyzerError::MissingResetSignal { .. }
    ));

    let code = r#"
    module ModuleE (
        clk: input clock,
        rst: input reset<2>
    ) {
        always_ff {
            if_reset {}
        }
    }
    "#;

    let errors = analyze(code);
    assert!(matches!(
        errors[0],
        AnalyzerError::MissingResetSignal { .. }
    ));

    let code = r#"
    module ModuleF (
        clk: input clock
    ) {
        for i in 0..1 : g {
            let _rst: reset = 0;
            always_ff {
                if_reset {}
            }
        }
    }
    "#;

    let errors = analyze(code);
    assert!(matches!(
        errors[0],
        AnalyzerError::MissingResetSignal { .. }
    ));
}

#[test]
fn missing_reset_statement() {
    let code = r#"
    module ModuleA (
        clk: input clock,
        rst: input reset,
    ) {
        var a: logic;

        always_ff(clk, rst) {
            if_reset {
            } else {
                a = 1;
            }
        }
    }
    "#;

    let errors = analyze(code);
    assert!(matches!(
        errors[0],
        AnalyzerError::MissingResetStatement { .. }
    ));
}

#[test]
fn missing_tri() {
    let code = r#"
    module ModuleA (
        x: inout logic,
    ) {
    }
    "#;

    let errors = analyze(code);
    assert!(matches!(errors[0], AnalyzerError::MissingTri { .. }));
}

#[test]
fn too_large_enum_variant() {
    let code = r#"
    module ModuleA {
        enum EnumA: logic<2> {
            A = 100,
        }
    }
    "#;

    let errors = analyze(code);
    assert!(matches!(
        errors[0],
        AnalyzerError::TooLargeEnumVariant { .. }
    ));
}

#[test]
fn too_large_number() {
    let code = r#"
    module ModuleA {
        local a: u32 = 2'd100;
    }
    "#;

    let errors = analyze(code);
    assert!(matches!(errors[0], AnalyzerError::TooLargeNumber { .. }));
}

#[test]
fn too_much_enum_variant() {
    let code = r#"
    module ModuleA {
        enum EnumA: logic<2> {
            A,
            B,
            C,
            D,
            E,
        }
    }
    "#;

    let errors = analyze(code);
    assert!(matches!(
        errors[0],
        AnalyzerError::TooMuchEnumVariant { .. }
    ));
}

#[test]
fn undefined_identifier() {
    let code = r#"
    module ModuleA {
        assign a = 1;
    }
    "#;

    let errors = analyze(code);
    assert!(matches!(
        errors[0],
        AnalyzerError::UndefinedIdentifier { .. }
    ));
}

#[test]
fn unknown_attribute() {
    let code = r#"
    module ModuleA {
        #[dummy_name]
        local a: u32 = 1;
    }
    "#;

    let errors = analyze(code);
    assert!(matches!(errors[0], AnalyzerError::UnknownAttribute { .. }));
}

#[test]
fn unknown_embed_lang() {
    let code = r#"
    embed (inline) x{{{
    }}}
    "#;

    let errors = analyze(code);
    assert!(matches!(errors[0], AnalyzerError::UnknownEmbedLang { .. }));
}

#[test]
fn unknown_embed_way() {
    let code = r#"
    embed (x) sv{{{
    }}}
    "#;

    let errors = analyze(code);
    assert!(matches!(errors[0], AnalyzerError::UnknownEmbedWay { .. }));
}

#[test]
fn unknown_member() {
    let code = r#"
    module ModuleA {
        struct StructA {
            memberA: logic,
        }
        var a: StructA;
        assign a.memberB = 1;
    }
    "#;

    let errors = analyze(code);
    assert!(matches!(errors[0], AnalyzerError::UnknownMember { .. }));
}

#[test]
fn unknown_msb() {
    let code = r#"
    module ModuleA {
        var a: $sv::SvType;
        let b: logic = a[msb];
    }
    "#;

    let errors = analyze(code);
    assert!(matches!(errors[0], AnalyzerError::UnknownMsb { .. }));
}

#[test]
fn uknown_port() {
    let code = r#"
    module ModuleA (
        clk: input logic,
    ) {
        inst u: ModuleB (
            clk
        );
    }

    module ModuleB {}
    "#;

    let errors = analyze(code);
    assert!(matches!(errors[0], AnalyzerError::UnknownPort { .. }));
}

#[test]
fn uknown_param() {
    let code = r#"
    module ModuleA {
        inst u: ModuleB #(
            X: 1,
        )();
    }

    module ModuleB {}
    "#;

    let errors = analyze(code);
    assert!(matches!(errors[0], AnalyzerError::UnknownParam { .. }));
}

#[test]
fn unused_variable() {
    let code = r#"
    module ModuleA {
        let a: logic = 1;
    }
    "#;

    let errors = analyze(code);
    assert!(matches!(errors[0], AnalyzerError::UnusedVariable { .. }));
}

#[test]
fn unused_return() {
    let code = r#"
    module ModuleA {
        function FuncA () -> logic {
            return 1;
        }

        initial {
            FuncA();
        }
    }
    "#;

    let errors = analyze(code);
    assert!(matches!(errors[0], AnalyzerError::UnusedReturn { .. }));

    let code = r#"
    interface InterfaceB {
        function FuncB () -> logic {
            return 1;
        }
    }
    module ModuleB {
        inst ifb: InterfaceB ();
        initial {
            ifb.FuncB();
        }
    }
    "#;

    let errors = analyze(code);
    assert!(matches!(errors[0], AnalyzerError::UnusedReturn { .. }));

    let code = r#"
    interface InterfaceC {
        modport mp {
            FuncC: import,
        }
        function FuncC() -> logic {
            return 1;
        }
    }
    module ModuleC (
        ifc: modport InterfaceC::mp,
    ){
        initial {
            ifc.FuncC();
        }
    }
    "#;

    let errors = analyze(code);
    assert!(matches!(errors[0], AnalyzerError::UnusedReturn { .. }));
}

#[test]
fn break_outside_loop() {
    let code = r#"
    module ModuleA {
        always_comb {
            break;
        }
    }
    "#;

    let errors = analyze(code);
    assert!(matches!(errors[0], AnalyzerError::InvalidStatement { .. }));

    let code = r#"
    module ModuleA {
        always_comb {
            if 1 {
                break;
            }
        }
    }
    "#;

    let errors = analyze(code);
    assert!(matches!(errors[0], AnalyzerError::InvalidStatement { .. }));
}

#[test]
fn unassign_variable() {
    let code = r#"
    module ModuleA {
        var _a: logic;
    }
    "#;

    let errors = analyze(code);
    assert!(matches!(errors[0], AnalyzerError::UnassignVariable { .. }));
}

#[test]
fn uncovered_branch() {
    let code = r#"
    module ModuleA {
        var a: logic;
        let x: logic = 1;

        always_comb {
            if x {
                a = 1;
            }
        }
    }
    "#;

    let errors = analyze(code);
    assert!(matches!(errors[0], AnalyzerError::UncoveredBranch { .. }));
}

#[test]
fn reserved_identifier() {
    let code = r#"
    module __ModuleA {
    }
    "#;

    let errors = analyze(code);
    assert!(matches!(
        errors[0],
        AnalyzerError::ReservedIdentifier { .. }
    ));
}

#[test]
fn reset_value_non_elaborative() {
    let code = r#"
    module ModuleA (
        i_clk: input clock,
        i_rst: input reset,
    ) {
        var a: logic;
        var b: logic;

        always_ff {
            if_reset {
                a = b;
            } else {
                a = 1'b0;
            }
        }
    }"#;

    let errors = analyze(code);
    assert!(matches!(
        errors[0],
        AnalyzerError::InvalidResetNonElaborative { .. }
    ));
}

#[test]
fn invalid_factor_kind() {
    let code = r#"
    module ModuleA {
        function f (
            a: input logic,
        ) -> logic {
            return a;
        }

        var a: logic;

        assign a = f + 1;
    }"#;

    let errors = analyze(code);
    assert!(matches!(errors[0], AnalyzerError::InvalidFactor { .. }));
}

#[test]
fn call_non_function() {
    let code = r#"
    module ModuleA {
        function f (
            a: input logic,
        ) -> logic {
            return a;
        }

        var a: logic;
        var b: logic;

        assign a = b() + 1;
    }"#;

    let errors = analyze(code);
    assert!(matches!(errors[0], AnalyzerError::CallNonFunction { .. }));
}

#[test]
fn invalid_assignment_to_const() {
    let code = r#"
    module ModuleA (
        i_clk: input clock,
        i_rst: input reset,
    ) {
        always_comb {
            let y: logic = 1;
            y = 0;
        }
    }"#;

    let errors = analyze(code);
    assert!(matches!(
        errors[0],
        AnalyzerError::InvalidAssignmentToConst { .. }
    ));
}

#[test]
<<<<<<< HEAD
fn test_factors() {
    let code = r#"
    interface InterfaceA {
        var a: logic;
        modport master {
            a: input,
        }
    }

    module ModuleA #(
        param K: i32 = 32,
    ) (
        i_clk: input   clock             ,
        i_rst: input   reset             ,
        mst  : modport InterfaceA::master,
    ) {

=======
fn enum_non_const_exception() {
    let code = r#"
    module ModuleA (
        i_clk: input clock,
        i_rst: input reset,
    ) {
    
>>>>>>> 469b016d
        enum State: logic<3> {
            Idle = 3'bxx1,
            Run0 = 3'b000,
            Run1 = 3'b010,
            Run2 = 3'b100,
            Done = 3'b110,
        }
<<<<<<< HEAD

        struct S {
            v: logic,
        }

        union U {
            v: logic,
            w: logic,
        }

        let state: State = State::Run1;
        var u    : U    ;
        var s    : S    ;
        local J    : i32   = 32;

        for i in 0..1 :g_display {
            always_ff {
                $display("%d", i);
            }
        }

        function foo () -> logic {
            return 1'b1;
        }

        function bar (
            l: input logic,
        ) -> logic {
            return foo();
        }

        assign u.v = 1'b1;
        assign s.v = 1'b1;
        initial {
            $display("%d", u);
            $display("%d", s);
            $display("%d", state);
            $display("%d", mst.a);
            $display("%d", i_clk);
            $display("%d", K);
            $display("%d", J);
            $display("%d", foo());
            // Using $bits as a placeholder SystemFunciton.
            $display("%d", $bits(S));
            $display("%d", $bits(U));
            $display("%d", $bits(foo(), State));
            $display("%d", bar($bits(State)));
            $display("%d", $bits(State));
            $display("%d", bar(S));
            $display("%d", bar(U));
            $display("%d", bar(State));
            $display("%d", $bits(bar(State)));
        }
    }"#;

    let errors = analyze(code);
    assert!(errors.len() == 4);
    for error in errors {
        assert!(matches!(error, AnalyzerError::InvalidFactor { .. }));
    }
=======
    
        var state: State;
    
        always_ff {
            if_reset {
                state = State::Idle;
            }
        }
    
    }"#;
    let errors = analyze(code);
    assert!(errors.is_empty());
>>>>>>> 469b016d
}<|MERGE_RESOLUTION|>--- conflicted
+++ resolved
@@ -1637,7 +1637,6 @@
 }
 
 #[test]
-<<<<<<< HEAD
 fn test_factors() {
     let code = r#"
     interface InterfaceA {
@@ -1655,15 +1654,6 @@
         mst  : modport InterfaceA::master,
     ) {
 
-=======
-fn enum_non_const_exception() {
-    let code = r#"
-    module ModuleA (
-        i_clk: input clock,
-        i_rst: input reset,
-    ) {
-    
->>>>>>> 469b016d
         enum State: logic<3> {
             Idle = 3'bxx1,
             Run0 = 3'b000,
@@ -1671,7 +1661,6 @@
             Run2 = 3'b100,
             Done = 3'b110,
         }
-<<<<<<< HEAD
 
         struct S {
             v: logic,
@@ -1732,8 +1721,22 @@
     for error in errors {
         assert!(matches!(error, AnalyzerError::InvalidFactor { .. }));
     }
-=======
+}
+
+fn enum_non_const_exception() {
+    let code = r#"
+    module ModuleA (
+        i_clk: input clock,
+        i_rst: input reset,
+    ) {
     
+        enum State: logic<3> {
+            Idle = 3'bxx1,
+            Run0 = 3'b000,
+            Run1 = 3'b010,
+            Run2 = 3'b100,
+            Done = 3'b110,
+        }
         var state: State;
     
         always_ff {
@@ -1745,5 +1748,4 @@
     }"#;
     let errors = analyze(code);
     assert!(errors.is_empty());
->>>>>>> 469b016d
 }