[package]
name                  = "veryl-parser"
version               = "0.5.5"
authors.workspace     = true
repository.workspace  = true
keywords.workspace    = true
categories.workspace  = true
license.workspace     = true
readme.workspace      = true
description.workspace = true
edition               = "2021"
exclude               = ["build.rs"]

# See more keys and their definitions at https://doc.rust-lang.org/cargo/reference/manifest.html

[dependencies]
anyhow        = {workspace = true}
bimap         = "0.6.3"
miette        = {workspace = true}
<<<<<<< HEAD
once_cell     = "1.17"
parol_runtime = {path = "../../../../parol/crates/parol_runtime", version = "0.17.0", features = ["auto_generation"]}
=======
once_cell     = "1.18"
parol_runtime = {version = "0.17.0", features = ["auto_generation"]}
>>>>>>> 11e124a1
paste         = "1.0"
regex         = {workspace = true}
thiserror     = {workspace = true}

[build-dependencies]
<<<<<<< HEAD
parol         =  {path = "../../../../parol/crates/parol", version = "0.22.0"}
parol_runtime = {path = "../../../../parol/crates/parol_runtime", version = "0.17.0", features = ["auto_generation"]}
=======
parol         = "0.22.0"
parol_runtime = {version = "0.17.0", features = ["auto_generation"]}
>>>>>>> 11e124a1
walkdir       = "2.3.3"<|MERGE_RESOLUTION|>--- conflicted
+++ resolved
@@ -17,23 +17,13 @@
 anyhow        = {workspace = true}
 bimap         = "0.6.3"
 miette        = {workspace = true}
-<<<<<<< HEAD
-once_cell     = "1.17"
+once_cell     = "1.18"
 parol_runtime = {path = "../../../../parol/crates/parol_runtime", version = "0.17.0", features = ["auto_generation"]}
-=======
-once_cell     = "1.18"
-parol_runtime = {version = "0.17.0", features = ["auto_generation"]}
->>>>>>> 11e124a1
 paste         = "1.0"
 regex         = {workspace = true}
 thiserror     = {workspace = true}
 
 [build-dependencies]
-<<<<<<< HEAD
 parol         =  {path = "../../../../parol/crates/parol", version = "0.22.0"}
 parol_runtime = {path = "../../../../parol/crates/parol_runtime", version = "0.17.0", features = ["auto_generation"]}
-=======
-parol         = "0.22.0"
-parol_runtime = {version = "0.17.0", features = ["auto_generation"]}
->>>>>>> 11e124a1
 walkdir       = "2.3.3"