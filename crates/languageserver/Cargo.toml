--- conflicted
+++ resolved
@@ -16,12 +16,8 @@
 dashmap         = "5.4.0"
 glob            = "0.3.0"
 ropey           = "1.5.1"
-<<<<<<< HEAD
 serde_json      = "1.0"
-tokio           = {version = "1.23.1", features = ["full"]}
-=======
 tokio           = {version = "1.24.0", features = ["full"]}
->>>>>>> 462f38d1
 tower-lsp       = "0.17.0"
 veryl-analyzer  = {version = "0.1.3", path = "../analyzer"}
 veryl-formatter = {version = "0.1.3", path = "../formatter"}
